--- conflicted
+++ resolved
@@ -471,11 +471,7 @@
         ImageUtilities.setInfos(with: paramsDict) {
             // Notify album/image view of modification
             DispatchQueue.main.async {
-<<<<<<< HEAD
 //                self.delegate?.didChangeImageParameters(imageData)
-=======
-                self.delegate?.didChangeImageParameters(imageData)
->>>>>>> e31317a2
             }
 
             // Image properties successfully updated
