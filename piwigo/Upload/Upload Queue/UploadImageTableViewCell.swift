--- conflicted
+++ resolved
@@ -188,11 +188,7 @@
                                 maxSize: maxSize)
         }
         imageInfoLabel.text = text
-<<<<<<< HEAD
-        
-=======
-
->>>>>>> 8263c257
+
         // Cell image: retrieve data of right size and crop image
         let squareSize = CGSize(width: 58.0 * scale, height: 58.0 * scale)
         let cropToSquare = PHImageRequestOptions()
