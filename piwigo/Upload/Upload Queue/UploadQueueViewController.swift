//
//  UploadQueueViewController.swift
//  piwigo
//
//  Created by Eddy Lelièvre-Berna on 17/05/2020.
//  Copyright © 2020 Piwigo.org. All rights reserved.
//

import CoreData
import UIKit
import piwigoKit
import uploadKit

class UploadQueueViewController: UIViewController {
    
    // MARK: - Core Data Object Contexts
    lazy var mainContext: NSManagedObjectContext = {
        let context:NSManagedObjectContext = DataController.shared.mainContext
        return context
    }()
    
    
    // MARK: - Core Data Source
    typealias DataSource = UITableViewDiffableDataSource<String, NSManagedObjectID>
    typealias Snaphot = NSDiffableDataSourceSnapshot<String, NSManagedObjectID>
    /// Stored properties cannot be marked potentially unavailable with '@available'.
    // "private var diffableDataSource: DataSource!" replaced by below lines
    private var _diffableDataSource: NSObject? = nil
    var diffableDataSource: DataSource {
        if _diffableDataSource == nil {
            _diffableDataSource = configDataSource()
        }
        return _diffableDataSource as! DataSource
    }
    
    lazy var fetchPendingRequest: NSFetchRequest = {
        let fetchRequest = Upload.fetchRequest()
        // Sort upload requests by state and date
        // Priority to uploads requested manually, oldest ones first
        var sortDescriptors = [NSSortDescriptor(key: #keyPath(Upload.requestSectionKey), ascending: true)]
        sortDescriptors.append(NSSortDescriptor(key: #keyPath(Upload.markedForAutoUpload), ascending: true))
        sortDescriptors.append(NSSortDescriptor(key: #keyPath(Upload.requestDate), ascending: true))
        fetchRequest.sortDescriptors = sortDescriptors
        
        // Retrieves non-completed upload requests:
        var andPredicates = [NSPredicate]()
        andPredicates.append(NSPredicate(format: "user.server.path == %@", NetworkVars.shared.serverPath))
        andPredicates.append(NSPredicate(format: "user.username == %@", NetworkVars.shared.username))
        var unwantedStates: [pwgUploadState] = [.finished, .moderated]
        andPredicates.append(NSPredicate(format: "NOT (requestState IN %@)", unwantedStates.map({$0.rawValue})))
        fetchRequest.predicate = NSCompoundPredicate(andPredicateWithSubpredicates: andPredicates)
        fetchRequest.fetchBatchSize = 20
        return fetchRequest
    }()
    
    lazy var uploads: NSFetchedResultsController<Upload> = {
        let uploads = NSFetchedResultsController(fetchRequest: fetchPendingRequest,
                                                 managedObjectContext: self.mainContext,
                                                 sectionNameKeyPath: "requestSectionKey",
                                                 cacheName: "org.piwigo.frgd.pendingUploads")
        uploads.delegate = self
        return uploads
    }()
    
    
    // MARK: - View
    @IBOutlet weak var queueTableView: UITableView!
    private var actionBarButton: UIBarButtonItem?
    private var doneBarButton: UIBarButtonItem?
    
    
    // MARK: - View Lifecycle
    override func viewDidLoad() {
        super.viewDidLoad()
        
        // Register section header view before using it
        queueTableView?.register(UploadImageHeaderView.self, forHeaderFooterViewReuseIdentifier:"UploadImageHeaderView")
        
        // Menu & button
        actionBarButton = UIBarButtonItem(image: UIImage(systemName: "ellipsis.circle"), landscapeImagePhone: UIImage(systemName: "ellipsis.circle"), style: .plain, target: self, action: #selector(didTapActionButton))
        doneBarButton = UIBarButtonItem(barButtonSystemItem: .done, target: self, action: #selector(quitUpload))
        doneBarButton?.accessibilityIdentifier = "Done"
        
        // Initialise dataSource
        _diffableDataSource = configDataSource()
        
        // Fetch data (setting up the initial snapshot)
        do {
            try uploads.performFetch()
        }
        catch {
            debugPrint("••> Could not fetch uploads: \(error)")
        }
    }
    
    override func viewWillAppear(_ animated: Bool) {
        super.viewWillAppear(animated)
        
        // Set colors, fonts, etc.
        applyColorPaletteToInitialViews()
        
        // Navigation bar button and identifier
        navigationItem.setLeftBarButtonItems([doneBarButton].compactMap { $0 }, animated: false)
        navigationController?.navigationBar.accessibilityIdentifier = "UploadQueueNav"
        updateNavBar()
        
        // Register palette changes
        NotificationCenter.default.addObserver(self, selector: #selector(applyColorPalette),
                                               name: Notification.Name.pwgPaletteChanged, object: nil)
        
        // Register Low Power Mode status
        NotificationCenter.default.addObserver(self, selector: #selector(setTableViewMainHeader),
                                               name: Notification.Name.NSProcessInfoPowerStateDidChange, object: nil)
        
        // Register upload progress
        NotificationCenter.default.addObserver(self, selector: #selector(applyUploadProgress),
                                               name: Notification.Name.pwgUploadProgress, object: nil)
    }
    
    override func viewWillTransition(to size: CGSize, with coordinator: UIViewControllerTransitionCoordinator) {
        super.viewWillTransition(to: size, with: coordinator)
        
        // Save position of collection view
        if queueTableView.visibleCells.count > 0,
           let cell = queueTableView.visibleCells.first {
            if let indexPath = queueTableView.indexPath(for: cell) {
                // Reload the tableview on orientation change, to match the new width of the table.
                coordinator.animate(alongsideTransition: { [self] _ in
                    self.queueTableView.reloadData()
                    
                    // Scroll to previous position
                    self.queueTableView.scrollToRow(at: indexPath, at: .middle, animated: true)
                })
            }
        }
    }
    
    private func applyColorPaletteToInitialViews() {
        // Background color of the view
        view.backgroundColor = PwgColor.background
        
        // Navigation bar
        let attributes = [
            NSAttributedString.Key.foregroundColor: PwgColor.whiteCream,
            NSAttributedString.Key.font: UIFont.systemFont(ofSize: 17)
        ]
        navigationController?.navigationBar.titleTextAttributes = attributes
        navigationController?.navigationBar.prefersLargeTitles = false
        navigationController?.navigationBar.barStyle = AppVars.shared.isDarkPaletteActive ? .black : .default
        navigationController?.navigationBar.tintColor = PwgColor.orange
        navigationController?.navigationBar.barTintColor = PwgColor.background
        navigationController?.navigationBar.backgroundColor = PwgColor.background
        
        /// In iOS 15, UIKit has extended the usage of the scrollEdgeAppearance,
        /// which by default produces a transparent background, to all navigation bars.
        let barAppearance = UINavigationBarAppearance()
        barAppearance.configureWithOpaqueBackground()
        barAppearance.backgroundColor = PwgColor.background
        navigationController?.navigationBar.standardAppearance = barAppearance
        navigationController?.navigationBar.scrollEdgeAppearance = navigationController?.navigationBar.standardAppearance
        
        // Table view
        queueTableView.separatorColor = PwgColor.separator
        queueTableView.indicatorStyle = AppVars.shared.isDarkPaletteActive ? .white : .black
    }
    
    @MainActor
    @objc func applyColorPalette() {
        // Set colors, fonts, etc.
        applyColorPaletteToInitialViews()
        
        // Table view items
        let visibleCells = queueTableView.visibleCells as? [UploadImageTableViewCell] ?? []
        visibleCells.forEach { (cell) in
            cell.backgroundColor = PwgColor.cellBackground
            cell.uploadInfoLabel.textColor = PwgColor.leftLabel
            cell.imageInfoLabel.textColor = PwgColor.rightLabel
        }
        for section in 0..<queueTableView.numberOfSections {
            let header = queueTableView.headerView(forSection: section) as? UploadImageHeaderView
            header?.headerLabel.textColor = PwgColor.header
            header?.headerBckg.backgroundColor = PwgColor.background.withAlphaComponent(0.75)
        }
    }
    
    override func viewDidAppear(_ animated: Bool) {
        super.viewDidAppear(animated)
        
        // Update title of current scene (iPad only)
        view.window?.windowScene?.title = title
        
        // Header informing user on network status
        setTableViewMainHeader()
    }
    
    @MainActor
    @objc func setTableViewMainHeader() {
<<<<<<< HEAD
        // Anything to do?
        if queueTableView?.window == nil { return }
        // No upload request in the queue?
        if UploadVars.shared.nberOfUploadsToComplete == 0 {
            queueTableView.tableHeaderView = nil
            UIApplication.shared.isIdleTimerDisabled = false
        }
        else if !NetworkVars.shared.isConnectedToWiFi && UploadVars.shared.wifiOnlyUploading {
            // No Wi-Fi and user wishes to upload only on Wi-Fi
            let headerView = TableHeaderView(frame: .zero)
            headerView.configure(width: self.queueTableView.frame.size.width,
                                 text: NSLocalizedString("uploadNoWiFiNetwork", comment: "No Wi-Fi Connection"))
            self.queueTableView.tableHeaderView = headerView
            UIApplication.shared.isIdleTimerDisabled = false
        }
        else if ProcessInfo.processInfo.isLowPowerModeEnabled {
            // Low Power mode enabled
            let headerView = TableHeaderView(frame: .zero)
            headerView.configure(width: self.queueTableView.frame.size.width,
                                 text: NSLocalizedString("uploadLowPowerMode", comment: "Low Power Mode enabled"))
            self.queueTableView.tableHeaderView = headerView
            UIApplication.shared.isIdleTimerDisabled = false
        }
        else {
            // Uploads in progress
            queueTableView.tableHeaderView = nil
            UIApplication.shared.isIdleTimerDisabled = true
=======
        // May be called from the notification center
        DispatchQueue.main.async { [self] in
            // Anything to do?
            if queueTableView?.window == nil { return }
            // No upload request in the queue?
            if UploadVars.shared.nberOfUploadsToComplete == 0 {
                queueTableView.tableHeaderView = nil
                UIApplication.shared.isIdleTimerDisabled = false
            }
            else if !NetworkVars.shared.isConnectedToWiFi() && UploadVars.shared.wifiOnlyUploading {
                // No Wi-Fi and user wishes to upload only on Wi-Fi
                let headerView = TableHeaderView(frame: .zero)
                headerView.configure(width: self.queueTableView.frame.size.width,
                                     text: NSLocalizedString("uploadNoWiFiNetwork", comment: "No Wi-Fi Connection"))
                self.queueTableView.tableHeaderView = headerView
                UIApplication.shared.isIdleTimerDisabled = false
            }
            else if ProcessInfo.processInfo.isLowPowerModeEnabled {
                // Low Power mode enabled
                let headerView = TableHeaderView(frame: .zero)
                headerView.configure(width: self.queueTableView.frame.size.width,
                                     text: NSLocalizedString("uploadLowPowerMode", comment: "Low Power Mode enabled"))
                self.queueTableView.tableHeaderView = headerView
                UIApplication.shared.isIdleTimerDisabled = false
            }
            else {
                // Uploads in progress
                queueTableView.tableHeaderView = nil
                UIApplication.shared.isIdleTimerDisabled = true
            }
            self.viewWillLayoutSubviews()
>>>>>>> 7cc42f59
        }
    }
    
    override func viewWillDisappear(_ animated: Bool) {
        // Allow device to sleep
        UIApplication.shared.isIdleTimerDisabled = false
    }
    
    deinit {
        // Unregister all observers
        NotificationCenter.default.removeObserver(self)
    }
    
    
    // MARK: - Action Menu
    func updateNavBar() {
        // Title
        var nberOfImagesInQueue = 0
        nberOfImagesInQueue = diffableDataSource.snapshot().numberOfItems
        title = nberOfImagesInQueue > 1 ?
        String(format: "%ld %@", nberOfImagesInQueue, NSLocalizedString("severalImages", comment: "Photos")) :
        String(format: "%ld %@", nberOfImagesInQueue, NSLocalizedString("singleImage", comment: "Photo"))
        
        // Set title of current scene (iPad only)
        view.window?.windowScene?.title = title
        
        // Action menu
        var hasImpossibleUploadsSection = false
        var hasFailedUploadsSection = false
        if let _ = diffableDataSource.snapshot().indexOfSection(SectionKeys.Section1.rawValue) {
            hasImpossibleUploadsSection = true
        }
        if let _ = diffableDataSource.snapshot().indexOfSection(SectionKeys.Section2.rawValue) {
            hasFailedUploadsSection = true
        }
        if hasImpossibleUploadsSection || hasFailedUploadsSection {
            navigationItem.rightBarButtonItems = [actionBarButton].compactMap { $0 }
        } else {
            navigationItem.rightBarButtonItems = nil
        }
    }
    
    @objc func didTapActionButton() {
        let alert = UIAlertController(title: nil, message: nil, preferredStyle: .actionSheet)
        
        // Cancel action
        let cancelAction = UIAlertAction(title: NSLocalizedString("alertCancelButton", comment: "Cancel"), style: .cancel, handler: { action in })
        alert.addAction(cancelAction)
        
        // Resume upload requests in section 2
        if let _ = diffableDataSource.snapshot().indexOfSection(SectionKeys.Section2.rawValue) {
            let failedUploads = diffableDataSource.snapshot().numberOfItems(inSection: SectionKeys.Section2.rawValue)
            if failedUploads > 0 {
                let titleResume = failedUploads > 1 ? String(format: NSLocalizedString("imageUploadResumeSeveral", comment: "Resume %@ Failed Uploads"), NumberFormatter.localizedString(from: NSNumber(value: failedUploads), number: .decimal)) : NSLocalizedString("imageUploadResumeSingle", comment: "Resume Failed Upload")
                let resumeAction = UIAlertAction(title: titleResume, style: .default, handler: { action in
                    UploadManager.shared.backgroundQueue.async {
                        // Resume all failed uploads
                        UploadManager.shared.resumeAllFailedUploads()
                        // Relaunch uploads
                        UploadManager.shared.findNextImageToUpload()
                    }
                })
                alert.addAction(resumeAction)
            }
        }
        
        // Clear impossible upload requests in section 1
        if let _ = diffableDataSource.snapshot().indexOfSection(SectionKeys.Section1.rawValue) {
            let impossibleUploads = diffableDataSource.snapshot().numberOfItems(inSection: SectionKeys.Section1.rawValue)
            if impossibleUploads > 0 {
                let titleClear = impossibleUploads > 1 ? String(format: NSLocalizedString("imageUploadClearFailedSeveral", comment: "Clear %@ Failed"), NumberFormatter.localizedString(from: NSNumber(value: impossibleUploads), number: .decimal)) : NSLocalizedString("imageUploadClearFailedSingle", comment: "Clear 1 Failed")
                let clearAction = UIAlertAction(title: titleClear, style: .default, handler: { action in
                    UploadManager.shared.backgroundQueue.async {
                        // Delete all impossible upload requests
                        UploadManager.shared.deleteImpossibleUploads()
                    }
                })
                alert.addAction(clearAction)
            }
        }
        
        // Don't present the alert if there is only "Cancel"
        if alert.actions.count == 1 {
            updateNavBar()
            return
        }
        
        // Present list of actions
        alert.view.tintColor = PwgColor.orange
        alert.overrideUserInterfaceStyle = AppVars.shared.isDarkPaletteActive ? .dark : .light
        alert.popoverPresentationController?.barButtonItem = actionBarButton
        present(alert, animated: true) {
            // Bugfix: iOS9 - Tint not fully Applied without Reapplying
            alert.view.tintColor = PwgColor.orange
        }
    }
    
    @objc func quitUpload() {
        // Leave Upload action and return to Albums and Images
        dismiss(animated: true)
    }
}<|MERGE_RESOLUTION|>--- conflicted
+++ resolved
@@ -195,35 +195,6 @@
     
     @MainActor
     @objc func setTableViewMainHeader() {
-<<<<<<< HEAD
-        // Anything to do?
-        if queueTableView?.window == nil { return }
-        // No upload request in the queue?
-        if UploadVars.shared.nberOfUploadsToComplete == 0 {
-            queueTableView.tableHeaderView = nil
-            UIApplication.shared.isIdleTimerDisabled = false
-        }
-        else if !NetworkVars.shared.isConnectedToWiFi && UploadVars.shared.wifiOnlyUploading {
-            // No Wi-Fi and user wishes to upload only on Wi-Fi
-            let headerView = TableHeaderView(frame: .zero)
-            headerView.configure(width: self.queueTableView.frame.size.width,
-                                 text: NSLocalizedString("uploadNoWiFiNetwork", comment: "No Wi-Fi Connection"))
-            self.queueTableView.tableHeaderView = headerView
-            UIApplication.shared.isIdleTimerDisabled = false
-        }
-        else if ProcessInfo.processInfo.isLowPowerModeEnabled {
-            // Low Power mode enabled
-            let headerView = TableHeaderView(frame: .zero)
-            headerView.configure(width: self.queueTableView.frame.size.width,
-                                 text: NSLocalizedString("uploadLowPowerMode", comment: "Low Power Mode enabled"))
-            self.queueTableView.tableHeaderView = headerView
-            UIApplication.shared.isIdleTimerDisabled = false
-        }
-        else {
-            // Uploads in progress
-            queueTableView.tableHeaderView = nil
-            UIApplication.shared.isIdleTimerDisabled = true
-=======
         // May be called from the notification center
         DispatchQueue.main.async { [self] in
             // Anything to do?
@@ -255,7 +226,6 @@
                 UIApplication.shared.isIdleTimerDisabled = true
             }
             self.viewWillLayoutSubviews()
->>>>>>> 7cc42f59
         }
     }
     
