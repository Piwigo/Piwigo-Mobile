--- conflicted
+++ resolved
@@ -319,19 +319,11 @@
 	{
 		cell.cellSelected = YES;
 	}
-<<<<<<< HEAD
-	else if([[ImageUploadManager sharedInstance].imageNamesUploadQueue objectForKey:[[imageAsset defaultRepresentation] filename]])
-	{
-		cell.cellUploading = YES;
-    }
-	
-=======
     else if([[ImageUploadManager sharedInstance].imageNamesUploadQueue objectForKey:originalFilename])
     {
         cell.cellUploading = YES;
     }
     
->>>>>>> 811632a3
 	return cell;
 }
 
