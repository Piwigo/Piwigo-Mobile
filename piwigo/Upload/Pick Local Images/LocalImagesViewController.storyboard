--- conflicted
+++ resolved
@@ -142,7 +142,6 @@
                                                     <color key="textColor" name="textColor" catalog="System" colorSpace="catalog"/>
                                                     <nil key="highlightedColor"/>
                                                 </label>
-<<<<<<< HEAD
                                                 <button opaque="NO" contentMode="scaleToFill" horizontalCompressionResistancePriority="1000" contentHorizontalAlignment="center" contentVerticalAlignment="center" buttonType="system" lineBreakMode="middleTruncation" translatesAutoresizingMaskIntoConstraints="NO" id="Lfe-Kd-abT">
                                                     <rect key="frame" x="351" y="14" width="55" height="27"/>
                                                     <constraints>
@@ -151,16 +150,6 @@
                                                     <fontDescription key="fontDescription" name="OpenSans" family="Open Sans" pointSize="13"/>
                                                     <state key="normal" title="Select All">
                                                         <color key="titleColor" name="textColor" catalog="System" colorSpace="catalog"/>
-=======
-                                                <button opaque="NO" contentMode="scaleToFill" horizontalCompressionResistancePriority="1000" contentHorizontalAlignment="center" contentVerticalAlignment="center" lineBreakMode="middleTruncation" translatesAutoresizingMaskIntoConstraints="NO" id="Lfe-Kd-abT">
-                                                    <rect key="frame" x="347" y="26" width="55" height="18"/>
-                                                    <constraints>
-                                                        <constraint firstAttribute="height" constant="18" id="taE-Zp-gph"/>
-                                                    </constraints>
-                                                    <fontDescription key="fontDescription" name="OpenSans" family="Open Sans" pointSize="13"/>
-                                                    <state key="normal" title="Select All">
-                                                        <color key="titleColor" systemColor="labelColor"/>
->>>>>>> a741213b
                                                     </state>
                                                     <connections>
                                                         <action selector="tappedSelectButton:" destination="80M-ek-Ose" eventType="touchUpInside" id="RUO-Gh-Bfs"/>
@@ -170,21 +159,13 @@
                                             <color key="backgroundColor" white="0.0" alpha="0.0" colorSpace="custom" customColorSpace="genericGamma22GrayColorSpace"/>
                                             <color key="tintColor" red="1" green="0.47058823529999999" blue="0.0" alpha="1" colorSpace="calibratedRGB"/>
                                             <constraints>
-<<<<<<< HEAD
                                                 <constraint firstItem="Lfe-Kd-abT" firstAttribute="bottom" secondItem="NIO-n9-bqf" secondAttribute="baseline" id="8gB-0u-eKB"/>
-=======
-                                                <constraint firstAttribute="bottom" secondItem="Lfe-Kd-abT" secondAttribute="bottom" id="8gB-0u-eKB"/>
->>>>>>> a741213b
                                                 <constraint firstItem="IuZ-Ot-NeB" firstAttribute="leading" secondItem="QkP-DX-w4M" secondAttribute="leading" constant="8" id="E5G-dL-Ipw"/>
                                                 <constraint firstItem="NIO-n9-bqf" firstAttribute="leading" secondItem="QkP-DX-w4M" secondAttribute="leading" constant="8" id="H2a-jo-2YV"/>
                                                 <constraint firstAttribute="bottom" secondItem="NIO-n9-bqf" secondAttribute="bottom" id="cdc-8q-Liq"/>
                                                 <constraint firstItem="NIO-n9-bqf" firstAttribute="firstBaseline" secondItem="IuZ-Ot-NeB" secondAttribute="baseline" constant="20" symbolType="layoutAnchor" id="fIM-xg-ADB"/>
-<<<<<<< HEAD
                                                 <constraint firstAttribute="trailing" secondItem="Lfe-Kd-abT" secondAttribute="trailing" constant="8" id="n8v-KW-Fd2"/>
                                                 <constraint firstItem="Lfe-Kd-abT" firstAttribute="leading" relation="greaterThanOrEqual" secondItem="IuZ-Ot-NeB" secondAttribute="trailing" constant="10" id="pAn-ka-Tj4"/>
-=======
-                                                <constraint firstItem="Lfe-Kd-abT" firstAttribute="trailing" secondItem="QkP-DX-w4M" secondAttribute="trailingMargin" constant="8" id="n8v-KW-Fd2"/>
->>>>>>> a741213b
                                                 <constraint firstItem="Lfe-Kd-abT" firstAttribute="leading" relation="greaterThanOrEqual" secondItem="NIO-n9-bqf" secondAttribute="trailing" constant="10" id="wpv-JQ-p9X"/>
                                             </constraints>
                                         </view>
