//
//  PhotosFetch.swift
//  piwigo
//
//  Created by Spencer Baker on 12/16/14.
//  Copyright (c) 2014 BakerCrew. All rights reserved.
//
//  Converted to Swift 5.1 by Eddy Lelièvre-Berna on 17/04/2020
//

import Foundation
import Photos
import UIKit

@objc
class PhotosFetch: NSObject {
    
    // Singleton
    @objc static var instance: PhotosFetch = PhotosFetch()

    @objc
    class func sharedInstance() -> PhotosFetch {
        // `dispatch_once()` call was converted to a static variable initializer
        return instance
    }
    
    // MARK: - Photo Library Access
    /// Called before saving photos to the Photo Library or uploading photo of the Library
    @available(iOS 14, *)
    @objc
    func checkPhotoLibraryAuthorizationStatus(for accessLevel: PHAccessLevel,
                                              for viewController: UIViewController?,
                                              onAccess doWithAccess: @escaping () -> Void,
                                              onDeniedAccess doWithoutAccess: @escaping () -> Void) {
        let status = PHPhotoLibrary.authorizationStatus(for: accessLevel)
        switch status {
        case .notDetermined:
            // Request authorization to access photos
            PHPhotoLibrary.requestAuthorization(for: accessLevel) { (status) in
                // Created "Photos access" in Settings app for Piwigo, returned user's choice
                switch status {
                    case .restricted:
                        switch accessLevel {
                        case .addOnly:
                            // User wishes to share photos
                            // => Will not allow to save photos in the Photo Library
                            doWithoutAccess()
                        default:
                            // Inform user that he/she cannot access the Photo library
                            if viewController != nil {
                                if Thread.isMainThread {
                                    self.showPhotosLibraryAccessRestricted(in: viewController)
                                } else {
                                    DispatchQueue.main.async(execute: {
                                        self.showPhotosLibraryAccessRestricted(in: viewController)
                                    })
                                }
                            }
                            doWithoutAccess()
                        }
                    case .denied:
                        switch accessLevel {
                        case .addOnly:
                            // User wishes to share photos
                            // => Will not allow to save photos in the Photo Library
                            doWithoutAccess()
                        default:
                            // Invite user to provide access to the Photo library
                            if viewController != nil {
                                if Thread.isMainThread {
                                    self.requestPhotoLibraryAccess(in: viewController)
                                } else {
                                    DispatchQueue.main.async(execute: {
                                        self.requestPhotoLibraryAccess(in: viewController)
                                    })
                                }
                            }
                        }
                    default:
                        // Allowed to read and add photos with limitations or not
                        if Thread.isMainThread {
                            doWithAccess()
                        } else {
                            DispatchQueue.main.async(execute: {
                                doWithAccess()
                            })
                        }
                }
            }
        case .restricted:
            switch accessLevel {
            case .addOnly:
                // User wishes to share photos
                // => Will not allow to save photos in the Photo Library
                doWithoutAccess()
            default:
                // Inform user that he/she cannot access the Photo library
                if viewController != nil {
                    if Thread.isMainThread {
                        showPhotosLibraryAccessRestricted(in: viewController)
                    } else {
                        DispatchQueue.main.async(execute: {
                            self.showPhotosLibraryAccessRestricted(in: viewController)
                        })
                    }
                }
                doWithoutAccess()
            }
        case .denied:
            switch accessLevel {
            case .addOnly:
                // User wishes to share photos
                // => Will not allow to save photos in the Photo Library
                doWithoutAccess()
            default:
                // Invite user to provide access to the Photo library
                if viewController != nil {
                    if Thread.isMainThread {
                        requestPhotoLibraryAccess(in: viewController)
                    } else {
                        DispatchQueue.main.async(execute: {
                            self.requestPhotoLibraryAccess(in: viewController)
                        })
                    }
                }
            }
        case .limited, .authorized:
            // Allowed to read and add photos with limitations or not
            if Thread.isMainThread {
                doWithAccess()
            } else {
                DispatchQueue.main.async(execute: {
                    doWithAccess()
                })
            }
        @unknown default:
            print("unknown Photo Library authorization status")
        }
    }

    /// Used up to iOS 13
    @objc
    func checkPhotoLibraryAccessForViewController(_ viewController: UIViewController?,
                                                  onAuthorizedAccess doWithAccess: @escaping () -> Void,
                                                  onDeniedAccess doWithoutAccess: @escaping () -> Void) {
        
        // Check autorisation to access Photo Library
        let status = PHPhotoLibrary.authorizationStatus()
        switch status {
            case .notDetermined:
                // Request authorization to access photos
                PHPhotoLibrary.requestAuthorization({ status in
                    // Create "Photos access" in Settings app for Piwigo, return user's choice
                    switch status {
                        case .restricted:
                            // Inform user that he/she cannot access the Photo library
                            if viewController != nil {
                                if Thread.isMainThread {
                                    self.showPhotosLibraryAccessRestricted(in: viewController)
                                } else {
                                    DispatchQueue.main.async(execute: {
                                        self.showPhotosLibraryAccessRestricted(in: viewController)
                                    })
                                }
                            }
                            // Exceute next steps
                            doWithoutAccess()
                        case .denied:
                            // Invite user to provide access to the Photo library
                            if viewController != nil {
                                if Thread.isMainThread {
                                    self.requestPhotoLibraryAccess(in: viewController)
                                } else {
                                    DispatchQueue.main.async(execute: {
                                        self.requestPhotoLibraryAccess(in: viewController)
                                    })
                                }
                            }
                            // Exceute next steps
                            doWithoutAccess()
                        default:
                            // Retry as this should be fine
                            if Thread.isMainThread {
                                doWithAccess()
                            } else {
                                DispatchQueue.main.async(execute: {
                                    doWithAccess()
                                })
                            }
                    }
                })
            case .restricted:
                // Inform user that he/she cannot access the Photo library
                if viewController != nil {
                    if Thread.isMainThread {
                        showPhotosLibraryAccessRestricted(in: viewController)
                    } else {
                        DispatchQueue.main.async(execute: {
                            self.showPhotosLibraryAccessRestricted(in: viewController)
                        })
                    }
                }
                // Exceute next steps
                doWithoutAccess()
            case .denied:
                // Invite user to provide access to the Photo library
                if viewController != nil {
                    if Thread.isMainThread {
                        requestPhotoLibraryAccess(in: viewController)
                    } else {
                        DispatchQueue.main.async(execute: {
                            self.requestPhotoLibraryAccess(in: viewController)
                        })
                    }
                }
                // Exceute next steps
                doWithoutAccess()
            default:
                // Should be fine
                if Thread.isMainThread {
                    doWithAccess()
                } else {
                    DispatchQueue.main.async(execute: {
                        doWithAccess()
                    })
                }
        }
    }

    private func requestPhotoLibraryAccess(in viewController: UIViewController?) {
        // Invite user to provide access to photos
        let alert = UIAlertController(title: NSLocalizedString("localAlbums_photosNotAuthorized_title", comment: "No Access"), message: NSLocalizedString("localAlbums_photosNotAuthorized_msg", comment: "tell user to change settings, how"), preferredStyle: .alert)

        let cancelAction = UIAlertAction(title: NSLocalizedString("alertCancelButton", comment: "Cancel"), style: .destructive, handler: { action in
            })

        let prefsAction = UIAlertAction(title: NSLocalizedString("alertOkButton", comment: "OK"), style: .default, handler: { action in
                // Redirect user to Settings app
                if let url = URL(string: UIApplication.openSettingsURLString) {
                    UIApplication.shared.openURL(url)
                }
            })

        // Add actions
        alert.addAction(cancelAction)
        alert.addAction(prefsAction)

        // Present list of actions
        alert.view.tintColor = UIColor.piwigoColorOrange()
        if #available(iOS 13.0, *) {
            alert.overrideUserInterfaceStyle = Model.sharedInstance().isDarkPaletteActive ? .dark : .light
        } else {
            // Fallback on earlier versions
        }
        viewController?.present(alert, animated: true) {
            // Bugfix: iOS9 - Tint not fully Applied without Reapplying
            alert.view.tintColor = UIColor.piwigoColorOrange()
        }
    }

    func showPhotosLibraryAccessRestricted(in viewController: UIViewController?) {
        let alert = UIAlertController(title: NSLocalizedString("localAlbums_photosNiltitle", comment: "Problem Reading Photos"), message: NSLocalizedString("localAlbums_photosNnil_msg", comment: "There is a problem reading your local photo library."), preferredStyle: .alert)

        let dismissAction = UIAlertAction(title: NSLocalizedString("alertDismissButton", comment: "Dismiss"), style: .cancel, handler: { action in
            })

        // Present alert
        alert.addAction(dismissAction)
        alert.view.tintColor = UIColor.piwigoColorOrange()
        if #available(iOS 13.0, *) {
            alert.overrideUserInterfaceStyle = Model.sharedInstance().isDarkPaletteActive ? .dark : .light
        } else {
            // Fallback on earlier versions
        }
        viewController?.present(alert, animated: true) {
            // Bugfix: iOS9 - Tint not fully Applied without Reapplying
            alert.view.tintColor = UIColor.piwigoColorOrange()
        }
    }


    // MARK: - File name from PHAsset
    @objc
    func getFileNameFomImageAsset(_ imageAsset: PHAsset?) -> String {
        var fileName = ""
        
        // Asset resource available?
        if imageAsset != nil {
            // Get file name from image asset
            var resources: [PHAssetResource]? = nil
            if let imageAsset = imageAsset {
                resources = PHAssetResource.assetResources(for: imageAsset)
            }
            // Shared assets may not return resources
            if (resources?.count ?? 0) > 0 {
                for resource in resources ?? [] {
                    if resource.type == .adjustmentData {
                        continue
                    }
                    fileName = resource.originalFilename
                    if (resource.type == .photo) || (resource.type == .video) || (resource.type == .audio) {
                        // We preferably select the original filename
                        break
                    }
                }
            }
        }
        
        // Piwigo 2.10.2 supports the 3-byte UTF-8, not the standard UTF-8 (4 bytes)
        var utf8mb3Filename = NetworkUtilities.utf8mb3String(from: fileName) ?? ""

        // If encodedFileName is empty, build one from the current date
        if utf8mb3Filename.count == 0 {
            // No filename => Build filename from creation date
            let dateFormatter = DateFormatter()
            dateFormatter.dateFormat = "yyyyMMdd-HHmmssSSSS"
            if let creation = imageAsset?.creationDate {
<<<<<<< HEAD
                utf8mb3Filename = dateFormatter.string(from: creation)
=======
                fileName = dateFormatter.string(from: creation)
            } else {
                fileName = dateFormatter.string(from: Date())
>>>>>>> a741213b
            }

            // Filename extension required by Piwigo so that it knows how to deal with it
            if imageAsset?.mediaType == .image {
                // Adopt JPEG photo format by default, will be rechecked
                utf8mb3Filename = URL(fileURLWithPath: utf8mb3Filename).appendingPathExtension("jpg").lastPathComponent
            } else if imageAsset?.mediaType == .video {
                // Videos are exported in MP4 format
                utf8mb3Filename = URL(fileURLWithPath: utf8mb3Filename).appendingPathExtension("mp4").lastPathComponent
            } else if imageAsset?.mediaType == .audio {
                // Arbitrary extension, not managed yet
                utf8mb3Filename = URL(fileURLWithPath: utf8mb3Filename).appendingPathExtension("m4a").lastPathComponent
            }
        }

//        print("=> adopted filename = \(utf8mb3Filename)")
        return utf8mb3Filename
    }
}<|MERGE_RESOLUTION|>--- conflicted
+++ resolved
@@ -315,13 +315,9 @@
             let dateFormatter = DateFormatter()
             dateFormatter.dateFormat = "yyyyMMdd-HHmmssSSSS"
             if let creation = imageAsset?.creationDate {
-<<<<<<< HEAD
                 utf8mb3Filename = dateFormatter.string(from: creation)
-=======
-                fileName = dateFormatter.string(from: creation)
             } else {
-                fileName = dateFormatter.string(from: Date())
->>>>>>> a741213b
+                utf8mb3Filename = dateFormatter.string(from: Date())
             }
 
             // Filename extension required by Piwigo so that it knows how to deal with it
