//
//  TagsProvider.swift
//  piwigo
//
//  Created by Eddy Lelièvre-Berna on 19/01/2020.
//  Copyright © 2020 Piwigo.org. All rights reserved.
//
//  A class to fetch data from the remote server and save it to the Core Data store.

import CoreData

class TagsProvider {

    // MARK: - Piwigo API methods

    let kPiwigoTagsGetImages = "format=json&method=pwg.tags.getImages"
    
    
    // MARK: - Core Data object context
    
    lazy var managedObjectContext: NSManagedObjectContext = {
        let context:NSManagedObjectContext = (UIApplication.shared.delegate as! AppDelegate).managedObjectContext
        return context
    }()

    
    // MARK: - Fetch Tags
    /**
     Fetches the tag feed from the remote Piwigo server, and imports it into Core Data.
     The API method for admin pwg.tags.getAdminList does not return the number of tagged photos,
     so we must call pwg.tags.getList to present tagged photos when the user has admin rights.
     Because we wish to keep the tag list up-to-date, calling pwg.tags.getList leads to the deletions of unused tags in the store.
    */
    func fetchTags(asAdmin: Bool, completionHandler: @escaping (Error?) -> Void) {

        NetworkHandler.post(asAdmin ? kPiwigoTagsGetAdminList : kPiwigoTagsGetList, urlParameters: nil, parameters: nil, sessionManager: Model.sharedInstance().sessionManager, progress: nil, success: { (task, jsonData) in

            // Alert the user if no data comes back.
            guard let data = try? JSONSerialization.data(withJSONObject:jsonData ?? "") else {
                completionHandler(TagError.networkUnavailable)
                return
            }

            // Decode the JSON and import it into Core Data.
            DispatchQueue.global(qos: .background).async {
                do {
                    // Decode the JSON into codable type TagJSON.
                    let decoder = JSONDecoder()
                    let tagJSON = try decoder.decode(TagJSON.self, from: data)

                    // Piwigo error?
                    let error: NSError
                    if (tagJSON.errorCode != 0) {
                        error = NSError.init(domain: "Piwigo", code: tagJSON.errorCode, userInfo: [NSLocalizedDescriptionKey : tagJSON.errorMessage])
                        completionHandler(error)
                        return
                    }

                    // Import the tagJSON into Core Data.
                    try self.importTags(from: tagJSON.data)

                } catch {
                    // Alert the user if data cannot be digested.
                    completionHandler(TagError.wrongDataFormat)
                    return
                }
                completionHandler(nil)
            }
        }) { (task, error) in
            completionHandler(TagError.networkUnavailable)
        }
    }
    
    /**
     Imports a JSON dictionary into the Core Data store on a private queue,
     processing the record in batches to avoid a high memory footprint.
    */
    private let batchSize = 256
    private func importTags(from tagPropertiesArray: [TagProperties]) throws {
        
        // Create a private queue context.
        let taskContext = DataController.getPrivateContext()
                
        // We shall perform at least one import in case where
        // the user did delete all tags or untag all photos
        guard !tagPropertiesArray.isEmpty else {
            _ = importOneBatch([TagProperties](), taskContext: taskContext)
            return
        }
        
        // Process records in batches to avoid a high memory footprint.
        let count = tagPropertiesArray.count
        
        // Determine the total number of batches.
        var numBatches = count / batchSize
        numBatches += count % batchSize > 0 ? 1 : 0
        
        // Loop over the batches
        for batchNumber in 0 ..< numBatches {
            
            // Determine the range for this batch.
            let batchStart = batchNumber * batchSize
            let batchEnd = batchStart + min(batchSize, count - batchNumber * batchSize)
            let range = batchStart..<batchEnd
            
            // Create a batch for this range from the decoded JSON.
            let tagsBatch = Array(tagPropertiesArray[range])
            
            // Stop the entire import if any batch is unsuccessful.
            if !importOneBatch(tagsBatch, taskContext: taskContext) {
                return
            }
        }

        // Delete cached tags not in server
        deleteTagsNotOnServer(tagPropertiesArray, taskContext: taskContext)
    }
    
    /**
     Imports one batch of tags, creating managed objects from the new data,
     and saving them to the persistent store, on a private queue. After saving,
     resets the context to clean up the cache and lower the memory footprint.
     
     NSManagedObjectContext.performAndWait doesn't rethrow so this function
     catches throws within the closure and uses a return value to indicate
     whether the import is successful.
    */
    private func importOneBatch(_ tagsBatch: [TagProperties], taskContext: NSManagedObjectContext) -> Bool {
        
        var success = false

        // taskContext.performAndWait runs on the URLSession's delegate queue
        // so it won’t block the main thread.
        taskContext.performAndWait {
            
            // Retrieve existing tags
            // Create a fetch request for the Tag entity sorted by Id
            let fetchRequest = NSFetchRequest<Tag>(entityName: "Tag")
            fetchRequest.sortDescriptors = [NSSortDescriptor(key: "tagId", ascending: true)]
            
            // Create a fetched results controller and set its fetch request, context, and delegate.
            let controller = NSFetchedResultsController(fetchRequest: fetchRequest,
                                                managedObjectContext: taskContext,
                                                  sectionNameKeyPath: nil, cacheName: nil)
            
            // Perform the fetch.
            do {
                try controller.performFetch()
            } catch {
                fatalError("Unresolved error \(error)")
            }
            let cachedTags:[Tag] = controller.fetchedObjects ?? []

            // Loop over new tags
            for tagData in tagsBatch {
            
                // Index of this new tag in cache
                let index = cachedTags.firstIndex { $0.tagId == tagData.id! }
                
                // Is this tag already cached?
                if (index == nil) {
                    // Create a Tag managed object on the private queue context.
                    guard let tag = NSEntityDescription.insertNewObject(forEntityName: "Tag", into: taskContext) as? Tag else {
                        print(TagError.creationError.localizedDescription)
                        return
                    }
                    
                    // Populate the Tag's properties using the raw data.
                    do {
                        try tag.update(with: tagData)
                    }
                    catch TagError.missingData {
                        // Delete invalid Tag from the private queue context.
                        print(TagError.missingData.localizedDescription)
                        taskContext.delete(tag)
                    }
                    catch {
                        print(error.localizedDescription)
                    }
                }
                else {
                    // Update the tag's properties using the raw data
                    do {
                        try cachedTags[index!].update(with: tagData)
                    }
                    catch TagError.missingData {
                        // Could not perform the update
                        print(TagError.missingData.localizedDescription)
                    }
                    catch {
                        print(error.localizedDescription)
                    }

                }
            }
                        
            // Save all insertions and deletions from the context to the store.
            if taskContext.hasChanges {
                do {
                    try taskContext.save()

                    // Performs a task in the main queue and wait until this tasks finishes
                    DispatchQueue.main.async {
                        self.managedObjectContext.performAndWait {
                            do {
                                // Saves the data from the child to the main context to be stored properly
                                try self.managedObjectContext.save()
                            } catch {
                                fatalError("Failure to save context: \(error)")
                            }
                        }
                    }
                }
                catch {
                    print("Error: \(error)\nCould not save Core Data context.")
                    return
                }
                // Reset the taskContext to free the cache and lower the memory footprint.
                taskContext.reset()
            }

            success = true
        }
        return success
    }
    
    private func deleteTagsNotOnServer(_ allTags: [TagProperties], taskContext: NSManagedObjectContext) {
        // Retrieve existing tags
        // Create a fetch request for the Tag entity sorted by Id
        let fetchRequest = NSFetchRequest<Tag>(entityName: "Tag")
        fetchRequest.sortDescriptors = [NSSortDescriptor(key: "tagId", ascending: true)]
        
        // Create a fetched results controller and set its fetch request, context, and delegate.
        let controller = NSFetchedResultsController(fetchRequest: fetchRequest,
                                            managedObjectContext: taskContext,
                                              sectionNameKeyPath: nil, cacheName: nil)
        
        // Perform the fetch.
        do {
            try controller.performFetch()
        } catch {
            fatalError("Unresolved error \(error)")
        }
        let cachedTags:[Tag] = controller.fetchedObjects ?? []

        // Loop over tags in cache
<<<<<<< HEAD
        for cachedTag in cachedTags {
            if !allTags.contains(where: { $0.id == cachedTag.tagId}) {
=======
        cachedTags.forEach { cachedTag in
            if cachedTag.isFault {
                cachedTag.willAccessValue(forKey: nil)
                cachedTag.didAccessValue(forKey: nil)
            }
            if !allTags.contains(where: { $0.id == cachedTag.tagId }) {
//                print("=> delete tag with ID:\(cachedTag.tagId) and name:\(cachedTag.tagName)")
>>>>>>> 0b705385
                taskContext.delete(cachedTag)
            }
        }
        
        // Save all deletions from the context to the store.
        if taskContext.hasChanges {
            do {
                try taskContext.save()

                // Performs a task in the main queue and wait until this tasks finishes
                DispatchQueue.main.async {
                    self.managedObjectContext.performAndWait {
                        do {
                            // Saves the data from the child to the main context to be stored properly
                            try self.managedObjectContext.save()
                        } catch {
                            fatalError("Failure to save context: \(error)")
                        }
                    }
                }
            }
            catch {
                print("Error: \(error)\nCould not save Core Data context.")
                return
            }
            // Reset the taskContext to free the cache and lower the memory footprint.
            taskContext.reset()
        }
    }

    
    // MARK: - Add Tags
    /**
     Adds the tag to the remote Piwigo server, and imports it into Core Data (in the foreground).
    */
    func addTag(with name: String, completionHandler: @escaping (Error?) -> Void) {
        
        NetworkHandler.post(kPiwigoTagsAdd, urlParameters: nil, parameters: ["name": name],
                            sessionManager: Model.sharedInstance()?.sessionManager,
                            progress: nil,
                            success: { (task, jsonData) in
            // Alert the user if no data comes back.
            guard let data = try? JSONSerialization.data(withJSONObject:jsonData ?? "") else {
                completionHandler(TagError.networkUnavailable)
                return
            }

            // Decode the JSON and import it into Core Data.
            do {
                // Decode the JSON into codable type TagJSON.
                let decoder = JSONDecoder()
                let tagJSON = try decoder.decode(TagAddJSON.self, from: data)

                // Piwigo error?
                let error: NSError
                if (tagJSON.errorCode != 0) {
                    error = NSError.init(domain: "Piwigo", code: tagJSON.errorCode, userInfo: [NSLocalizedDescriptionKey : tagJSON.errorMessage])
                    completionHandler(error)
                    return
                }

                // Import the tagJSON into Core Data.
                let newTag = TagProperties.init(id: tagJSON.data.id, name: name,
                                                lastmodified: "", counter: 0, url_name: "", url: "")

                // Import the new tag in a private queue context.
                let taskContext = DataController.getPrivateContext()
                if self.importOneTag(newTag, taskContext: taskContext) {
                    completionHandler(nil)
                } else {
                    completionHandler(TagError.creationError)
                }

            } catch {
                // Alert the user if data cannot be digested.
                completionHandler(TagError.wrongDataFormat)
                return
            }

        }) { (task, error) in
            completionHandler(TagError.networkUnavailable)
        }
    }

    /**
     Imports one tag, creating managed object from the new data,
     and saving it to the persistent store, on a private queue. After saving,
     resets the context to clean up the cache and lower the memory footprint.
     
     NSManagedObjectContext.performAndWait doesn't rethrow so this function
     catches throws within the closure and uses a return value to indicate
     whether the import is successful.
    */
    private func importOneTag(_ tagData: TagProperties, taskContext: NSManagedObjectContext) -> Bool {
        
        var success = false

        // taskContext.performAndWait runs on the URLSession's delegate queue
        // so it won’t block the main thread.
        taskContext.performAndWait {
            
            // Retrieve existing tags
            // Create a fetch request for the Tag entity sorted by Id
            let fetchRequest = NSFetchRequest<Tag>(entityName: "Tag")
            fetchRequest.sortDescriptors = [NSSortDescriptor(key: "tagId", ascending: true)]
            
            // Create a fetched results controller and set its fetch request, context, and delegate.
            let controller = NSFetchedResultsController(fetchRequest: fetchRequest,
                                                managedObjectContext: taskContext,
                                                  sectionNameKeyPath: nil, cacheName: nil)
            
            // Perform the fetch.
            do {
                try controller.performFetch()
            } catch {
                fatalError("Unresolved error \(error)")
            }
            let cachedTags:[Tag] = controller.fetchedObjects ?? []

            // Index of this new tag in cache
            let index = cachedTags.firstIndex { $0.tagId == tagData.id! }
            
            // Is this tag already cached?
            if (index == nil) {
                // Create a Tag managed object on the private queue context.
                guard let tag = NSEntityDescription.insertNewObject(forEntityName: "Tag", into: taskContext) as? Tag else {
                    print(TagError.creationError.localizedDescription)
                    return
                }
                
                // Populate the Tag's properties using the raw data.
                do {
                    try tag.update(with: tagData)
                }
                catch TagError.missingData {
                    // Delete invalid Tag from the private queue context.
                    print(TagError.missingData.localizedDescription)
                    taskContext.delete(tag)
                }
                catch {
                    print(error.localizedDescription)
                }
            }
            else {
                // Update the tag's properties using the raw data
                do {
                    try cachedTags[index!].update(with: tagData)
                }
                catch TagError.missingData {
                    // Could not perform the update
                    print(TagError.missingData.localizedDescription)
                }
                catch {
                    print(error.localizedDescription)
                }

            }
            
            // Save all insertions and deletions from the context to the store.
            if taskContext.hasChanges {
                do {
                    try taskContext.save()

                    // Performs a task in the main queue and wait until this tasks finishes
                    DispatchQueue.main.async {
                        self.managedObjectContext.performAndWait {
                            do {
                                // Saves the data from the child to the main context to be stored properly
                                try self.managedObjectContext.save()
                            } catch {
                                fatalError("Failure to save context: \(error)")
                            }
                        }
                    }
                }
                catch {
                    print("Error: \(error)\nCould not save Core Data context.")
                    return
                }
                // Reset the taskContext to free the cache and lower the memory footprint.
                taskContext.reset()
            }

            success = true
        }
        return success
    }
    
    
    // MARK: - Clear Tags
    /**
     Clear cached Core Data tag entry
    */
    func clearTags() {
        
        // Create a fetch request for the Tag entity
        let fetchRequest = NSFetchRequest<Tag>(entityName: "Tag")

        // Create batch delete request
        let batchDeleteRequest = NSBatchDeleteRequest(fetchRequest: fetchRequest as! NSFetchRequest<NSFetchRequestResult>)

        // Execute batch delete request
        do {
            try managedObjectContext.execute(batchDeleteRequest)
        }
        catch {
            fatalError("Unresolved error \(error)")
        }
    }
    

    // MARK: - NSFetchedResultsController
    
    /**
     A fetched results controller delegate to give consumers a chance to update
     the user interface when content changes.
     */
    weak var fetchedResultsControllerDelegate: NSFetchedResultsControllerDelegate?
    
    /**
     A fetched results controller to fetch Tag records sorted by name.
     */
    lazy var fetchedResultsController: NSFetchedResultsController<Tag> = {
        
        // Create a fetch request for the Tag entity sorted by name.
        let fetchRequest = NSFetchRequest<Tag>(entityName: "Tag")
        fetchRequest.sortDescriptors = [NSSortDescriptor(key: "tagName", ascending: true,
                                         selector: #selector(NSString.localizedCaseInsensitiveCompare(_:)))]
        
        // Create a fetched results controller and set its fetch request, context, and delegate.
        let controller = NSFetchedResultsController(fetchRequest: fetchRequest,
                                            managedObjectContext: self.managedObjectContext,
                                              sectionNameKeyPath: nil, cacheName: nil)
        controller.delegate = fetchedResultsControllerDelegate
        
        // Perform the fetch.
        do {
            try controller.performFetch()
        } catch {
            fatalError("Unresolved error \(error)")
        }
        
        return controller
    }()
}<|MERGE_RESOLUTION|>--- conflicted
+++ resolved
@@ -244,10 +244,6 @@
         let cachedTags:[Tag] = controller.fetchedObjects ?? []
 
         // Loop over tags in cache
-<<<<<<< HEAD
-        for cachedTag in cachedTags {
-            if !allTags.contains(where: { $0.id == cachedTag.tagId}) {
-=======
         cachedTags.forEach { cachedTag in
             if cachedTag.isFault {
                 cachedTag.willAccessValue(forKey: nil)
@@ -255,7 +251,6 @@
             }
             if !allTags.contains(where: { $0.id == cachedTag.tagId }) {
 //                print("=> delete tag with ID:\(cachedTag.tagId) and name:\(cachedTag.tagName)")
->>>>>>> 0b705385
                 taskContext.delete(cachedTag)
             }
         }
