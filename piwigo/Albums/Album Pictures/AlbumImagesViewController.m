--- conflicted
+++ resolved
@@ -167,23 +167,15 @@
 -(void)loadNavButtons
 {
 	if(!self.isSelect) {
-<<<<<<< HEAD
         // Selection mode not active
-        if([Model sharedInstance].hasAdminRights) {
-=======
         if([[[CategoriesData sharedInstance] getCategoryById:self.categoryId] hasUploadRights]) {
->>>>>>> 945dbf7f
             self.navigationItem.rightBarButtonItems = @[self.selectBarButton, self.uploadBarButton];
         } else {
             self.navigationItem.rightBarButtonItems = @[self.selectBarButton];
         }
 	} else {
-<<<<<<< HEAD
         // Selection mode active
-		if([Model sharedInstance].hasAdminRights)
-=======
         if([[[CategoriesData sharedInstance] getCategoryById:self.categoryId] hasUploadRights])
->>>>>>> 945dbf7f
 		{
             if (self.selectedImageIds.count > 0) {
                 self.navigationItem.rightBarButtonItems = @[self.cancelBarButton, self.downloadBarButton, self.deleteBarButton];
