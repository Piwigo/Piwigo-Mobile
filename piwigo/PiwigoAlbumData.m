//
//  PiwigoAlbumData.m
//  piwigo
//
//  Created by Spencer Baker on 1/24/15.
//  Copyright (c) 2015 bakercrew. All rights reserved.
//

#import "PiwigoAlbumData.h"
#import "ImageService.h"
#import "Model.h"
#import "CategoriesData.h"
#import "ImageUpload.h"

@interface PiwigoAlbumData()

@property (nonatomic, strong) NSArray *imageList;
@property (nonatomic, strong) NSMutableDictionary *imageIds;

@property (nonatomic, assign) BOOL isLoadingMoreImages;
@property (nonatomic, assign) NSInteger lastImageBulkCount;
@property (nonatomic, assign) NSInteger onPage;

@end

@implementation PiwigoAlbumData

-(instancetype)init
{
	self = [super init];
	if(self)
	{
		self.imageIds = [NSMutableDictionary new];
		
		self.isLoadingMoreImages = NO;
		self.lastImageBulkCount = [Model sharedInstance].imagesPerPage;
		self.onPage = 0;
	}
	return self;
}

-(void)loadAllCategoryImageDataForProgress:(void (^)(NSInteger onPage, NSInteger outOf))progress
							  OnCompletion:(void (^)(BOOL completed))completion
{
	self.onPage = 0;
	[self loopLoadImagesForSort:@""
				   withProgress:progress
					   onCompletion:^(BOOL completed) {
		if(completion)
		{
			completion(YES);
		}
	}];
}

-(void)loopLoadImagesForSort:(NSString*)sort
				withProgress:(void (^)(NSInteger onPage, NSInteger outOf))progress
					onCompletion:(void (^)(BOOL completed))completion
{
	[self loadCategoryImageDataChunkWithSort:sort
								 forProgress:progress
								   OnCompletion:^(BOOL completed) {
		if(completed && self.lastImageBulkCount && self.imageList.count != self.numberOfImages)
		{
			[self loopLoadImagesForSort:sort
						   withProgress:progress
							   onCompletion:completion];
		}
		else
		{
			if(completion)
			{
				completion(YES);
			}
		}
	}];
}

-(void)loadCategoryImageDataChunkWithSort:(NSString*)sort
							  forProgress:(void (^)(NSInteger onPage, NSInteger outOf))progress
								OnCompletion:(void (^)(BOOL completed))completion
{
	if(self.isLoadingMoreImages) return;
	
	self.isLoadingMoreImages = YES;
	
	[ImageService loadImageChunkForLastChunkCount:self.lastImageBulkCount
									  forCategory:self.albumId
										   onPage:self.onPage
										  forSort:sort
								 ListOnCompletion:^(AFHTTPRequestOperation *operation, NSInteger count) {
									 
									 if(progress)
									 {
										 PiwigoAlbumData *downloadingCategory = [[CategoriesData sharedInstance] getCategoryById:self.albumId];
										 NSInteger numOfImgs = downloadingCategory.numberOfImages;
										 progress(self.onPage, numOfImgs);
									 }
									 
									 self.lastImageBulkCount = count;
									 self.onPage++;
									 self.isLoadingMoreImages = NO;
									 
									 if(completion)
									 {
										 completion(YES);
									 }
								 } onFailure:^(AFHTTPRequestOperation *operation, NSError *error) {
									 
									 if(error)
									 {
										 [UIAlertView showWithTitle:NSLocalizedString(@"albumPhotoError_title", @"Get Album Photos Error")
															message:[NSString stringWithFormat:@"%@\n%@", NSLocalizedString(@"albumPhotoError_message", @"Failed to get album photos (You probably have a corrupt image in your album) Error:"), [error localizedDescription]]
												  cancelButtonTitle:NSLocalizedString(@"alertOkayButton", @"Okay")
												  otherButtonTitles:nil
														   tapBlock:nil];
									 }
									 self.isLoadingMoreImages = NO;
									 if(completion)
									 {
										 completion(NO);
									 }
								 }];
}

-(void)addImages:(NSArray*)images
{
	NSMutableArray *newImages = [NSMutableArray new];
	NSMutableArray *updateImages = [[NSMutableArray alloc] initWithArray:images];
	[images enumerateObjectsUsingBlock:^(id obj, NSUInteger idx, BOOL *stop) {
		PiwigoImageData *image = (PiwigoImageData*)obj;
		if(![self.imageIds objectForKey:image.imageId]) {
			[newImages addObject:image];
			[updateImages removeObject:image];
		}
	}];
	
	if(updateImages.count > 0)
	{
		NSMutableArray *newImageUpdateList = [[NSMutableArray alloc] initWithArray:self.imageList];
		for(PiwigoImageData *updateImage in updateImages)
		{
			for(PiwigoImageData *existingImage in self.imageList)
			{
				if([existingImage.imageId integerValue] == [updateImage.imageId integerValue])
				{
					[newImageUpdateList removeObject:existingImage];
					break;
				}
			}
		}
		
		// this image has already been added, so update it
		for(PiwigoImageData *updateImage in updateImages)
		{
			for(PiwigoImageData *existingImage in self.imageList)
			{
				if([existingImage.imageId integerValue]  == [updateImage.imageId integerValue])
				{
					[newImageUpdateList addObject:updateImage];
					break;
				}
			}
		}
		
		self.imageList = newImageUpdateList;
	}
	
	NSMutableArray *newImageList = [[NSMutableArray alloc] initWithArray:self.imageList];
	for(PiwigoImageData *imageData in newImages)
	{
		[newImageList addObject:imageData];
		[self.imageIds setValue:@(0) forKey:imageData.imageId];
	}
	self.imageList = newImageList;
}

-(void)removeImage:(PiwigoImageData*)image
{
	NSMutableArray *newImageArray = [[NSMutableArray alloc] initWithArray:self.imageList];
	[newImageArray removeObject:image];
	self.imageList = newImageArray;
	
	[self.imageIds removeObjectForKey:image.imageId];
}

-(void)updateCacheWithImageUploadInfo:(ImageUpload*)imageUpload
{
	PiwigoImageData *newImageData = [[CategoriesData sharedInstance] getImageForCategory:imageUpload.categoryToUploadTo andId:[NSString stringWithFormat:@"%@", @(imageUpload.imageId)]];
	
	newImageData.name = imageUpload.imageUploadName;
	newImageData.privacyLevel = imageUpload.privacyLevel;
	newImageData.author = imageUpload.author;
	newImageData.imageDescription = imageUpload.imageDescription;
	newImageData.tags = imageUpload.tags;
	
	[self addImages:@[newImageData]];
}

-(NSInteger)getDepthOfCategory
{
	return self.upperCategories ? [self.upperCategories count] : 0;
}

-(BOOL)containsUpperCategory:(NSInteger)category
{
	return self.nearestUpperCategory == category;
}

-(void)resetData
{
	self.imageIds = [NSMutableDictionary new];
	self.isLoadingMoreImages = NO;
	self.lastImageBulkCount = [Model sharedInstance].imagesPerPage;
	self.onPage = 0;
	self.imageList = [NSArray new];
<<<<<<< HEAD

#pragma mark - debugging support -

-(NSString *)description {
    NSMutableArray * descriptionArray = [[NSMutableArray alloc] init];
    [descriptionArray addObject:[NSString stringWithFormat:@"<%@: 0x%x> = {", [self class], (NSUInteger)self]];
    
    [descriptionArray addObject:[NSString stringWithFormat:@"name                   = %@", (0 == [self.name length] ? @"''" : self.name)]];
    [descriptionArray addObject:[NSString stringWithFormat:@"globalRank             = %ld", (long)self.globalRank]];
    [descriptionArray addObject:[NSString stringWithFormat:@"albumId                = %ld", (long)self.albumId]];
    [descriptionArray addObject:[NSString stringWithFormat:@"parentAlbumId          = %ld", (long)self.parentAlbumId]];
    [descriptionArray addObject:[NSString stringWithFormat:@"nearestUpperCategory   = %ld", (long)self.nearestUpperCategory]];
    [descriptionArray addObject:[NSString stringWithFormat:@"upperCategories [%ld]  = %@", (long)self.upperCategories.count, self.upperCategories]];
    [descriptionArray addObject:[NSString stringWithFormat:@"numberOfImages         = %ld", (long)self.numberOfImages]];
    [descriptionArray addObject:[NSString stringWithFormat:@"numberOfSubAlbumImages = %ld", (long)self.numberOfSubAlbumImages]];
    [descriptionArray addObject:[NSString stringWithFormat:@"numberOfSubCategories  = %ld", (long)self.numberOfSubCategories]];
    [descriptionArray addObject:[NSString stringWithFormat:@"albumThumbnailId       = %ld", (long)self.albumThumbnailId]];
    [descriptionArray addObject:[NSString stringWithFormat:@"albumThumbnailUrl      = %@", (0 == self.albumThumbnailUrl.length ? @"''" : self.albumThumbnailUrl)]];
    [descriptionArray addObject:[NSString stringWithFormat:@"dateLast               = %@", self.dateLast]];
    [descriptionArray addObject:[NSString stringWithFormat:@"categoryImage          = %@", (nil == self.categoryImage) ? @"Assigned" : @"nil"]];
    [descriptionArray addObject:[NSString stringWithFormat:@"comment                = %@", (0 == self.comment.length ? @"''" : self.comment)]];
    [descriptionArray addObject:@"}"];

    return [descriptionArray componentsJoinedByString:@"\n"];
=======
>>>>>>> 6f33743e
}

@end<|MERGE_RESOLUTION|>--- conflicted
+++ resolved
@@ -214,7 +214,7 @@
 	self.lastImageBulkCount = [Model sharedInstance].imagesPerPage;
 	self.onPage = 0;
 	self.imageList = [NSArray new];
-<<<<<<< HEAD
+}
 
 #pragma mark - debugging support -
 
@@ -239,8 +239,6 @@
     [descriptionArray addObject:@"}"];
 
     return [descriptionArray componentsJoinedByString:@"\n"];
-=======
->>>>>>> 6f33743e
 }
 
 @end