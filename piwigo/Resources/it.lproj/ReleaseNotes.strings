/*
 ReleaseNotes.strings
 piwigo
 
 Created by Eddy Lelièvre-Berna on 15/07/2017.
 Copyright © 2017 Piwigo.org. All rights reserved.
 */

<<<<<<< HEAD
"v2.6.2_text" = "Versione 2.6.2\n\n• Consente ad alcuni utenti della Comunità di creare tag\n• Risolve un problema di compatibilità con Piwigo 11\n• Correzioni di bug minori e miglioramenti dell'interfaccia\n• Modernizzazione del codice";
=======
"v2.6.3_text" = "Versione 2.6.3\n\n• Correzioni di bug";

"v2.6.2_text" = "Versione 2.6.2\n3 maggio 2021\n\n• Consente ad alcuni utenti della Comunità di creare tag\n• Risolve un problema di compatibilità con Piwigo 11\n• Correzioni di bug minori e miglioramenti dell'interfaccia\n• Modernizzazione del codice";
>>>>>>> ea034a0d

"v2.6.1_text" = "Versione 2.6.1\n19 marzo 2021\n\n• Corregge l'attribuzione dei tag a una selezione di foto\n• Impostazioni di aspetto ridisegnate\n• Migliora l'affidabilità del caricamento in background\n• Correzioni di bug minori e miglioramento dell'interfaccia";

"v2.6.0_text" = "Versione 2.\n3 marzo 2021\n\n• Incolla/carica foto e video dagli appunti\n• Risolve un problema di compatibilità con Piwigo 11\n• Correzioni di bug minori e miglioramento dell'interfaccia";

"v2.5.4_text" = "Versione 2.5.4\n2 gennaio 2021\n\n• Correzioni di bug minori e miglioramenti dell'interfaccia";

"v2.5.3_text" = "Versione 2.5.3\n21 dicembre 2020\n\n• Controlla quali foto e video Piwigo può accedere a\n• Suggerimenti e trucchi per sfruttare al meglio l'app\n• Correzioni di bug";

"v2.5.2_text" = "Versione 2.5.2\n3 dicembre 2020\n\n• Caricamento in background (richiede l'estensione uploadAsync o Piwigo 11 o successivo)\n• Correzioni di bug minori e miglioramenti dell'interfaccia";

"v2.5.1_text" = "Versione 2.5.1\n10 settembre 2020\n\n• Nuova opzione per la presentazione di foto e video in ordine casuale\n• Correzioni di bug minori e miglioramenti dell'interfaccia";

"v2.5.0_text" = "Versione 2.5\n27 agosto 2020\n\n• Richieste di caricamento delle registrazioni\n• Quando possibile Carica foto/video\n• Opzione \"solo Wi-Fi\" per i caricamenti\n• Nessun caricamento quando in modalità a basso consumo\n• Accesso molto più veloce alla Libreria foto\n• Correzioni di bug minori e miglioramenti dell'interfaccia\n• Modernizzazione del codice\n\nIl caricamento dello sfondo sarà disponibile dopo un aggiornamento del server.";

"v2.4.8_text" = "Versione 2.4.8\n25 marzo 2020\n\n• Piwigo ti avverte quando:\n - un sito web dispone di un certificato non valido,\n - prima di stabilire una connessione non sicura\n• Migliorata gestione cache\n• Correzioni di bug minori e miglioramenti dell'interfaccia";

"v2.4.7_text" = "Versione 2.4.7\n30 gennaio 2020\n\n• Traduzione cinese semplificata, russa e spagnola\n• Risolve un problema di riproduzione video su alcuni server";

"v2.4.6_text" = "Versione 2.4.6\n18 gennaio 2020\n\n• Modifica le proprietà di una selezione di foto\n• Cambia la data di creazione di una foto o un video\n• Opzione per la prefissione dei nomi di file prima di caricare\n• Correzioni di bug minori e miglioramenti dell'interfaccia";

"v2.4.5_text" = "Versione 2.4.5\n6 novembre 2019\n\n• Visualizza le tue immagini preferite (richiede Piwigo 2.10 o successivo)\n• Opzione per la presentazione manuale delle immagini\n• Consente agli utenti Community di creare album (con diritti appropriati)\n• Correzioni di bug minori e miglioramenti dell'interfaccia";

"v2.4.4_text" = "Versione 2.4.4\n1 ottobre 2019\n\n• Risolti problemi di caricamento dei video su alcuni server\n• Correzioni di bug minori e miglioramenti dell'interfaccia";

"v2.4.3_text" = "Versione 2.4.3\n25 settembre 2019\n\n• Compatibilità iOS 13\n• Correzioni di bug minori e miglioramenti dell'interfaccia";

"v2.4.2_text" = "Versione 2.4.2\n3 settembre 2019\n\n• Aggiunge la possibilità di creare tag (solo utenti amministratori)\n• Aggiunge la possibilità di modificare le dimensioni delle miniature degli album\n• Aggiunge la gestione del display Retina\n• Correzioni di bug minori e miglioramenti dell'interfaccia";

"v2.4.1_text" = "Versione 2.4.1\n10 agosto 2019\n\n• Aggiunge gli album \"Tags\", \"Le più viste\", \"I più votati\" e \"Ultime foto\"\n• Correzioni di bug minori e miglioramento dell'interfaccia";

"v2.4.0_text" = "Versione 2.4\n15 luglio 2019\n\n• Aggiunge uno strumento di ricerca (richiede iOS 11 o successivo)\n• Aggiunge l'ordinamento delle immagini per punteggio\n• Download più rapido delle miniature degli album (richiede Piwigo 2.8 o successivo)\n• I titoli delle immagini caricate non hanno più impostazioni predefinite per i nomi dei file\n• Risolve l'impossibilità di rimuovere i tag\n• Risolve i dati dell'immagine imprecisi in alcune circostanze";

"v2.3.5_text" = "Versione 2.3.5\n6 giugno 2019\n\n• Risolto un crash che a volte si verifica quando si modifica l'indirizzo del server dopo il logout";

"v2.3.4_text" = "Versione 2.3.4\n1 maggio 2019\n\n• Presentazione degli album migliorata su iPad (e iPhone)\n• Correzioni di bug minori e miglioramento dell'interfaccia";

"v2.3.3_text" = "Versione 2.3.3\n10 aprile 2018\n\n• Correzioni di bug minori e miglioramento dell'interfaccia";

"v2.3.2_text" = "Versione 2.3.2\n27 marzo 2019\n\n• Immagini locali presentate in una vista temporale di giorno prima di caricare\n• Correzioni di bug minori e miglioramento dell'interfaccia";

"v2.3.1_text" = "Versione 2.3.1\n15 febbraio 2019\n\n• Correzioni di bug minori e miglioramento dell'interfaccia\n• Migliora le traduzioni";

"v2.3.0_text" = "Versione 2.3\n2 febbraio 2019\n\n• Condividi foto e video\n• Aumentare i limiti di dimensione della cache\n• Correzioni di bug minori e miglioramento dell'interfaccia\n• Migliora le traduzioni";

"v2.2.7_text" = "Versione 2.2.7\n29 dicembre 2018\n\n• Correzioni di bug minori e miglioramento dell'interfaccia\n• Migliora le traduzioni";

"v2.2.6_text" = "Versione 2.2.6\n20 dicembre 2018\n\n• Migliora le traduzioni e la compatibilità con iOS 12\n• Correzioni di bug minori e miglioramento dell'interfaccia\n• Traduzione italiana";

"v2.2.5_text" = "Versione 2.2.5\n28 ottobre 2018\n\n• Inviaci un feedback via e-mail\n• Politica sulla riservatezza\n• Correzioni di bug";

"v2.2.4_text" = "Versione 2.2.4\n23 settembre 2018\n\n• Correzioni di bug";

"v2.2.3_text" = "Versione 2.2.3\n27 agosto 2018\n\n• Nuovo design dell'album\n• Correzioni di bug minori e miglioramento dell'interfaccia";

"v2.2.2_text" = "Versione 2.2.2\n14 agosto 2018\n\n• Copia e sposta le immagini tra gli album\n• Correzioni di bug minori e miglioramento dell'interfaccia";

"v2.2.1_text" = "Versione 2.2.1\n25 luglio 2018\n\n• Correzioni di bug minori e miglioramento dell'interfaccia";

"v2.2.0_text" = "Versione 2.2\n12 luglio 2018\n\n• Creazioni di album secondari da qualsiasi album\n• Gestione migliorata con Album predefinito\n• Presentazione degli album migliorata su iPad (e iPhone)\n• Rilevamento delle modifiche alla Libreria fotografica\n• Correzioni di bug minori e miglioramento dell'interfaccia";

"v2.1.9_text" = "Versione 2.1.9\n14 maggio 2018\n\n• Correzioni di bug";

"v2.1.8_text" = "Versione 2.1.8\n29 aprile 2018\n\n• Aggiunge la possibilità di cambiare la dimensione delle miniature\n• HTTPS diventa il protocollo predefinito\n• Traduzione giapponese\n• Correzioni di bug minori e miglioramento dell'interfaccia";

"v2.1.7_text" = "Versione 2.1.7\n3 febbraio 2018\n\n• Risolti problemi di caricamento dei video su alcuni server";

"v2.1.6_text" = "Versione 2.1.6\n7 gennaio 2018\n\n• Traduzione araba\n• Migliorata la gestione dell'autenticazione di accesso di base HTTP\n• Correzioni di bug minori e miglioramento dell'interfaccia";

"v2.1.5_text" = "Versione 2.1.5\n21 dicembre 2017\n\n• Aggiungi la possibilità di annullare i caricamenti\n• Aggiungi l'opzione per eliminare le immagini dopo il caricamento\n• Aggiungi compatibilità con Optimize Storage (iCloud)\n• Mantieni il formato immagine dopo il ridimensionamento quando possibile\n• Traduzioni danesi e indonesiane\n• Corregge i metadati parzialmente persi al momento del download\n• Correggere il formato PNG sostituito con JPEG prima del caricamento\n• Risolti i problemi riscontrati con iOS 11 e iPhone X\n• Risolti bug minori\n• Modernizzazione del codice";

"v2.1.4_text" = "Versione 2.1.4\n31 ottobre 2017\n\n• Traduzione svedese\n• Correzioni di bug";

"v2.1.3_text" = "Versione 2.1.3\n19 ottobre 2017\n\n• Aggiungi autenticazione di accesso di base\n• Consenti l'annullamento della connessione automatica\n• Migliora l'interfaccia e la gestione del caricamento\n• Migliora le traduzioni e la compatibilità con iOS 11\n• Risolto bug riscontrato con il filtro \"Non caricato\"\n• Modernizzazione del codice";

"v2.1.2_text" = "Versione 2.1.2\n7 settembre 2017\n\n• Correggi il login rifiutato con le versioni di plug-in della comunità <2,9\n• Migliora le traduzioni\n• Manutenzione";

"v2.1.1_text" = "Versione 2.1.1\n20 agosto 2017\n\n• Risolto bug riscontrato con certificati SSL non validi\n• Migliora la traduzione danese";

"v2.1.0_text" = "Versione 2.1\n14 agosto 2017\n\n• Compatibilità delle estensioni della community\n• Traduzioni danese, francese, polacco\n• Correzioni di bug";

"v2.0.4_text" = "Versione 2.0.4\n28 luglio 2017\n\n• iPad - Risolvi le anteprime fuzzy e l'impossibilità di modificare le foto su iPad\n• Video: risoluzione dei problemi di caricamento e download (estensione VideoJS richiesta sul server)\n• Impostazioni - Aggiungi opzioni per rimuovere titoli e modificare la risoluzione dei thumbnails\n• Migliora l'affidabilità della connessione e informa quando il caricamento è completato\n• Correzioni di bug minori e miglioramento dell'interfaccia";

"v2.0.3_text" = "Versione 2.0.3\n26 maggio 2017\n\n• Aggiungi l'opzione per rimuovere i metadati GPS nella pagina Impostazioni\n• Aggiungi l'utilizzo della cache corrente nella pagina Impostazioni\n• Correggere le impostazioni della cache a volte dimenticate / ripristinate\n• Correggere le impostazioni di caricamento dell'immagine a volte perse / ripristinate";

"v2.0.2_text" = "Versione 2.0.2\n8 maggio 2017\n\n• I criteri di ordinamento ora sono identici a quelli dell'applicazione Web\n• Risolvi problemi di ordinamento\n• Risolto un crash che si verificava durante l'aggiunta di tag a una foto prima del caricamento\n• Risolvere situazioni in cui la cancellazione di una selezione di immagini non ha funzionato\n• Risolvi le situazioni in cui un album non si presentava dopo lo spostamento\n• Risolve un problema di compatibilità con iOS 10 - codice deprecato";

"v2.0.1_text" = "Versione 2.0.1\n26 giugno 2015\n\nNuove impostazioni:\n  - Opzione per ridimensionare le immagini al caricamento\n    + La qualità dell'immagine varia da 50 a 98%\n  - Possibilità di impostare una dimensione di anteprima dell'immagine predefinita\nCorrezioni di bug";

"v2.0.0_text" = "Versione 2.0\n24 aprile 2015\n\nNuova applicazione nativa con:\n  - Possibilità di gestire album\n  - Guarda le tue immagini\n  - Caricamento di immagini collettive\n  - Caricamento e riproduzione video (deve essere installato il plug-in VideoJS)";

"v1.0.0_text" = "Versione 1.0\n17 ottobre 2011";<|MERGE_RESOLUTION|>--- conflicted
+++ resolved
@@ -6,13 +6,9 @@
  Copyright © 2017 Piwigo.org. All rights reserved.
  */
 
-<<<<<<< HEAD
-"v2.6.2_text" = "Versione 2.6.2\n\n• Consente ad alcuni utenti della Comunità di creare tag\n• Risolve un problema di compatibilità con Piwigo 11\n• Correzioni di bug minori e miglioramenti dell'interfaccia\n• Modernizzazione del codice";
-=======
 "v2.6.3_text" = "Versione 2.6.3\n\n• Correzioni di bug";
 
 "v2.6.2_text" = "Versione 2.6.2\n3 maggio 2021\n\n• Consente ad alcuni utenti della Comunità di creare tag\n• Risolve un problema di compatibilità con Piwigo 11\n• Correzioni di bug minori e miglioramenti dell'interfaccia\n• Modernizzazione del codice";
->>>>>>> ea034a0d
 
 "v2.6.1_text" = "Versione 2.6.1\n19 marzo 2021\n\n• Corregge l'attribuzione dei tag a una selezione di foto\n• Impostazioni di aspetto ridisegnate\n• Migliora l'affidabilità del caricamento in background\n• Correzioni di bug minori e miglioramento dell'interfaccia";
 
