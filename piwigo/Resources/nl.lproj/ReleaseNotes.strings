--- conflicted
+++ resolved
@@ -6,13 +6,9 @@
  Copyright © 2017 Piwigo.org. All rights reserved.
  */
 
-<<<<<<< HEAD
-"v2.6.2_text" = "Versie 2.6.2\n\n• Laat sommige gebruikers toe om tags te maken\n• Lost een compatibiliteitsprobleem op met Piwigo 11\n• Kleine foutjes hersteld en verbetering van de interface\n• Code modernisering";
-=======
 "v2.6.3_text" = "Versie 2.6.3\n\n• Foutjes verbeterd";
 
 "v2.6.2_text" = "Versie 2.6.2\n3 Mei 2021\n\n• Laat sommige gebruikers toe om tags te maken\n• Lost een compatibiliteitsprobleem op met Piwigo 11\n• Kleine foutjes hersteld en verbetering van de interface\n• Code modernisering";
->>>>>>> ea034a0d
 
 "v2.6.1_text" = "Version 2.6.1\n19 maart 2021\n\n• Lost een probleem op met het toekennen van tags aan een selectie van foto's\n• Hernieuwt ontwerp van de Uiterlijk instellingen\n• Verbetert betrouwbaarheid van het uploaden op de achtergrond\n• Kleine bugfixes en verbeteringen van het uiterlijk";
 
