--- conflicted
+++ resolved
@@ -6,11 +6,9 @@
  Copyright © 2017 Piwigo.org. All rights reserved.
  */
 
-<<<<<<< HEAD
+"v2.5.3_text" = "Version 2.5.3\n\n• Background uploading\n• Minor bug fixes and improvements of the interface";
+
 "v2.5.2_text" = "Version 2.5.2\n\n• Bug fixes";
-=======
-"v2.5.2_text" = "Version 2.5.2\n\n• Background uploading\n• Minor bug fixes and improvements of the interface";
->>>>>>> 504e4fd6
 
 "v2.5.1_text" = "Version 2.5.1\nSeptember 10, 2020\n\n• New option for presenting the photos and videos in random order\n• Minor bug fixes and improvements of the interface";
 
