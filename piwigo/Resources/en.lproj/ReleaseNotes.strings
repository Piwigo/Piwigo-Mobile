--- conflicted
+++ resolved
@@ -6,11 +6,9 @@
  Copyright © 2017 Piwigo.org. All rights reserved.
  */
 
-<<<<<<< HEAD
+"v2.6.0_text" = "Version 2.6.0\n\n• Paste/upload photos and videos from clipboard\n• Minor bug fixes and improvements of the interface";
+
 "v2.5.4_text" = "Version 2.5.4\n\n• Minor bug fixes and improvements of the interface";
-=======
-"v2.5.4_text" = "Version 2.5.4\n\n• Paste/upload photos and videos from clipboard\n• Minor bug fixes and improvements of the interface";
->>>>>>> f672f695
 
 "v2.5.3_text" = "Version 2.5.3\n\n• Control which photos and videos Piwigo can access\n• Tips and tricks for better exploiting the app\n• Bug fixes";
 
