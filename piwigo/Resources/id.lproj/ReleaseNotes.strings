/*
 ReleaseNotes.strings
 piwigo
 
 Created by Eddy Lelièvre-Berna on 15/07/2017.
 Copyright © 2017 Piwigo.org. All rights reserved.
 */

<<<<<<< HEAD
"v2.6.4_text" = "Version 2.6.4\n\n• Minor bug fixes and improvements of the interface";

"v2.6.3_text" = "Versi 2.6.3\n\n• Perbaikan bug";
=======
"v2.6.4_text" = "Versi 2.6.4\n\n• Perbaikan bug minor dan perbaikan antarmuka";

"v2.6.3_text" = "Versi 2.6.3\n11 Mei 2021\n\n• Perbaikan bug";
>>>>>>> 0b705385

"v2.6.2_text" = "Version 2.6.2\nMay 3, 2021\n\n• Allows some Community users to create tags\n• Fixes a compatibility issue with Piwigo 11\n• Minor bug fixes and improvements of the interface\n• Code modernization";

"v2.6.1_text" = "Version 2.6.1\nMarch 19, 2021\n\n• Fixes the attribution of tags to a selection of photos\n• Redesigned Appearance settings\n• Improves background uploading reliability\n• Minor bug fixes and improvements of the interface";

"v2.6.0_text" = "Version 2.6\nMarch 3, 2021\n\n• Paste/upload photos and videos from clipboard\n• Fixes a compatibility issue with Piwigo 11\n• Minor bug fixes and improvements of the interface";

"v2.5.4_text" = "Version 2.5.4\nJanuary 2, 2021\n\n• Minor bug fixes and improvements of the interface";

"v2.5.3_text" = "Version 2.5.3\nDecember 21, 2020\n\n• Control which photos and videos Piwigo can access\n• Tips and tricks for better exploiting the app\n• Bug fixes";

"v2.5.2_text" = "Version 2.5.2\nDecember 3, 2020\n\n• Background uploading (requires the uploadAsync extension or Piwigo 11 or later)\n• Minor bug fixes and improvements of the interface";

"v2.5.1_text" = "Version 2.5.1\nSeptember 10, 2020\n\n• New option for presenting the photos and videos in random order\n• Minor bug fixes and improvements of the interface";

"v2.5.0_text" = "Version 2.5\nAugust 27, 2020\n\n• Records upload requests\n• Uploads photos/videos when possible\n• \"Wi-Fi only\" option for uploads\n• No upload when in Low Power Mode\n• Much faster access to the Photo Library\n• Minor bug fixes and improvements of the interface\n• Code modernization\n\nBackground uploading will be available after a server update.";

"v2.4.8_text" = "Versi 2.4.8\n25 Maret 2020\n\n• Piwigo memperingatkan Anda ketika:\n  - situs web memiliki sertifikat yang tidak valid,\n  - sebelum membuat koneksi yang tidak aman\n• Peningkatan manajemen cache\n• Perbaikan bug minor dan peningkatan antarmuka";

"v2.4.7_text" = "Versi 2.4.7\n30 Januari 2020\n\n• Terjemahan Mandarin Sederhana, Rusia dan Spanyol\n• Memperbaiki masalah pemutaran video pada beberapa server";

"v2.4.6_text" = "Versi 2.4.6\n18 Januari 2020\n\n• Edit properti dari pilihan foto\n• Ubah tanggal pembuatan foto atau video\n• Opsi untuk awalan nama file sebelum diunggah\n• Perbaikan bug minor dan peningkatan antarmuka";

"v2.4.5_text" = "Version 2.4.5\n6 November 2019\n\n• Menampilkan gambar favorit Anda (membutuhkan Piwigo 2.10 atau lebih baru)\n• Opsi untuk menyajikan gambar yang diurutkan secara manual\n• Mengizinkan pengguna Community membuat album (dengan hak yang sesuai)\n• Perbaikan bug minor dan perbaikan antarmuka";

"v2.4.4_text" = "Version 2.4.4\n1 Oktober, 2019\n\n• Perbaiki masalah upload video di beberapa server\n• Perbaikan bug minor dan perbaikan antarmuka";

"v2.4.3_text" = "Version 2.4.3\n25 September 2019\n\n• Kompatibilitas iOS 13\n• Perbaikan bug minor dan perbaikan antarmuka";

"v2.4.2_text" = "Versi 2.4.2\n3 September 2019\n\n• Menambahkan kemampuan untuk membuat tag (hanya pengguna admin)\n• Menambahkan kemampuan untuk mengubah ukuran thumbnail album\n• Menambahkan manajemen tampilan Retina\n• Perbaikan bug minor dan peningkatan antarmuka";

"v2.4.1_text" = "Versi 2.4.1\n10 Agustus, 2019\n\n• Menambahkan album \"Tag\", \"Paling sering dikunjungi\", \"Nilai terbaik\" dan \"Foto terbaru\"\n• Perbaikan bug minor dan perbaikan antarmuka";

"v2.4.0_text" = "Versi 2.4\n15 Juli 2019\n\n• Menambahkan alat pencarian (membutuhkan iOS 11 atau lebih baru)\n• Menambahkan penyortiran gambar berdasarkan skor penilaian\n• Unduhan thumbnail album lebih cepat (membutuhkan Piwigo 2.8 atau lebih baru)\n• Judul gambar yang diunggah sudah tidak lagi menjadi nama file\n• Memperbaiki ketidakmungkinan untuk menghapus tag\n• Memperbaiki data gambar yang tidak akurat dalam beberapa keadaan";

"v2.3.5_text" = "Versi 2.3.5\n6 Juni 2019\n\n• Perbaiki crash yang terkadang terjadi saat mengedit alamat server setelah logout";

"v2.3.4_text" = "Versi 2.3.4\n1 Mei 2019\n\n• Improved albums presentation on iPad (and iPhone)\n• Perbaikan bug minor dan perbaikan antarmuka";

"v2.3.3_text" = "Versi 2.3.3\n10 April 2018\n\n• Perbaikan bug minor dan perbaikan antarmuka";

"v2.3.2_text" = "Versi 2.3.2\n27 Maret 2019\n\n• Gambar lokal disajikan dalam tampilan garis waktu sehari sebelum diunggah\n• Perbaikan bug minor dan perbaikan antarmuka";

"v2.3.1_text" = "Versi 2.3.1\n15 Februari 2019\n\n• Perbaikan bug minor dan perbaikan antarmuka\n• Peningkatan terjemahan";

"v2.3.0_text" = "Versi 2.3\n2 Februari 2019\n\n• Bagikan foto dan video\n• Meningkatkan batas ukuran cache\n• Perbaikan bug minor dan perbaikan antarmuka\n• Peningkatan terjemahan";

"v2.2.7_text" = "Versi 2.2.7\n29 Desember 2018\n\n• Perbaikan bug minor dan perbaikan antarmuka\n• Peningkatan terjemahan";

"v2.2.6_text" = "Versi 2.2.6\n20 Desember 2018\n\n• Peningkatan terjemahan dan kompatibilitas iOS 12\n• Perbaikan bug minor dan perbaikan antarmuka\n• Terjemahan Italia";

"v2.2.5_text" = "Versi 2.2.5\n28 Oktober, 2018\n\n• Kirimi kami umpan balik melalui email\n• Rahasia pribadi\n• Perbaikan bug";

"v2.2.4_text" = "Versi 2.2.4\n23 September, 2018\n\n• Perbaikan bug";

"v2.2.3_text" = "Versi 2.2.3\n27 Agustus, 2018\n\n• Desain album baru\n• Perbaikan bug minor dan perbaikan antarmuka";

"v2.2.2_text" = "Versi 2.2.2\n14 Agustus, 2018\n\n• Salin dan pindahkan gambar antar album\n• Perbaikan bug minor dan perbaikan antarmuka";

"v2.2.1_text" = "Versi 2.2.1\n25 Juli 2018\n\n• Perbaikan bug minor dan perbaikan antarmuka";

"v2.2.0_text" = "Versi 2.2\n12 Juli 2018\n\n• Sub-album creations from any album\n• Improved management with Default Album\n• Improved albums presentation on iPad (and iPhone)\n• Detection of Photo Library changes\n• Perbaikan bug minor dan perbaikan antarmuka";

"v2.1.9_text" = "Versi 2.1.9\n14 Mei 2018\n\n• Perbaikan bug";

"v2.1.8_text" = "Versi 2.1.8\n29 April 2018\n\n• Menambah kemampuan untuk mengubah ukuran thumbnail\n• HTTPS menjadi protokol default\n• Terjemahan bahasa Jepang\n• Perbaikan bug minor dan perbaikan antarmuka";

"v2.1.7_text" = "Versi 2.1.7\n3 Februari 2018\n\n• Perbaiki masalah upload video di beberapa server";

"v2.1.6_text" = "Versi 2.1.6\n7 Januari 2018\n\n• Terjemahan bahasa Arab\n• Peningkatan manajemen otentikasi akses dasar HTTP\n• Perbaikan bug minor dan perbaikan antarmuka";

"v2.1.5_text" = "Versi 2.1.5\n21 Desember 2017\n\n• Penambahan kemampuan untuk membatalkan proses unggah\n• Penambahan pilihan untuk menghapus gambar setelah diunggah\n• Penambahan kompatibilitas dengan Mengoptimalkan Penyimpanan (iCloud)\n• Mempertahankan format gambar setelah mengubah ukuran bila memungkinkan\n• Terjemahan Denmark dan Bahasa Indonesia\n• Perbaikan metadata yang sebagian hilang saat mengunduh\n• Perbaikan format PNG yang diganti dengan JPEG sebelum proses unggah\n• Perbaikan masalah sebelumnya dengan iOS 11 dan iPhone X\n• Perbaikan bug kecil\n• Modernisasi kode";

"v2.1.4_text" = "Versi 2.1.4\n31 Oktober, 2017\n\n• Terjemahan bahasa Swedia\n• Perbaikan bug";

"v2.1.3_text" = "Versi 2.1.3\n19 Oktober, 2017\n\n• Penambahan pengesahan akses dasar\n• Izinkan pembatalan sambungan otomatis\n• Peningkatan antarmuka dan manajemen unggah\n• Peningkatan terjemahan dan kompatibilitas iOS 11\n• Perbaikan bug yang ditemui dengan filter \"Tidak diunggah\"\n• Kode modernisasi";

"v2.1.2_text" = "Versi 2.1.2\n7 September, 2017\n\n• Perbaikan penolakan yang ditolak dengan plugin Community versi <2.9\n• Peningkatan terjemahan\n• Pemeliharaan";

"v2.1.1_text" = "Versi 2.1.1\n20 Agustus, 2017\n\n• Perbaikan bug yang ditemui dengan sertifikat SSL yang tidak valid\n• Perbaikan terjemahan bahasa Denmark";

"v2.1.0_text" = "Versi 2.1\n14 Agustus, 2017\n\n• Kompatibilitas dengan ekstensi Community\n• Terjemahan bahasa Denmark, Prancis, dan Polandia\n• Perbaikan bug";

"v2.0.4_text" = "Versi 2.0.4\n28 Juli 2017\n\n• iPad - Perbaikan gambar mini fuzzy dan ketidakmampuan untuk mengedit foto di iPad\n• Video - Perbaikan masalah unggah dan unduh (ekstensi VideoJS diperlukan pada peladen)\n• Pengaturan - Menambahkan opsi untuk menghapus judul & mengubah resolusi gambar mini\n• Perbaikan keandalan koneksi dan informasi saat proses unggah selesai\n• Perbaikan bug minor dan perbaikan antarmuka";

"v2.0.3_text" = "Versi 2.0.3\n26 Mei 2017\n\n• Tambahkan opsi untuk mengupas metadata GPS di halaman Pengaturan\n• Tambahkan penggunaan tembolok saat ini di halaman Pengaturan\n• Perbaiki pengaturan tembolok terkadang terlupakan/atur ulang\n• Perbaiki pengaturan gambar unggah terkadang hilang/atur ulang";

"v2.0.2_text" = "Versi 2.0.2\n8 Mei 2017\n\n• Kriteria sortir sekarang identik dengan aplikasi Web\n• Perbaikan masalah sortir\n• Perbaikan kecelakaan saat menambahkan tag ke foto sebelum diunggah\n• Perbaikan situasi di mana penghapusan pilihan gambar tidak bekerja\n• Perbaikan situasi di mana album tidak muncul setelah dipindahkan\n• Perbaikan masalah kompatibilitas dengan kode iOS 10 - tidak berlaku lagi";

"v2.0.1_text" = "Versi 2.0.1\n26 Juni 2015\n\nSetelan baru:\n  - Opsi untuk mengubah ukuran gambar saat diunggah\n    + Kualitas gambar dari kisaran 50 - 98%\n  - Kemampuan untuk mengatur ukuran pratinjau gambar standar\nPerbaikan bug";

"v2.0.0_text" = "Versi 2.0\n24 April 2015\n\nAplikasi asli baru yang menampilkan:\n  - Kemampuan untuk mengelola album\n  - Melihat gambar Anda\n  - Unggah gambar secara massal\n  - Unggah dan pemutaran video (ekstensi VideoJS harus terpasang)";

"v1.0.0_text" = "Versi 1.0\n17 Oktober, 2011";<|MERGE_RESOLUTION|>--- conflicted
+++ resolved
@@ -6,15 +6,9 @@
  Copyright © 2017 Piwigo.org. All rights reserved.
  */
 
-<<<<<<< HEAD
-"v2.6.4_text" = "Version 2.6.4\n\n• Minor bug fixes and improvements of the interface";
-
-"v2.6.3_text" = "Versi 2.6.3\n\n• Perbaikan bug";
-=======
 "v2.6.4_text" = "Versi 2.6.4\n\n• Perbaikan bug minor dan perbaikan antarmuka";
 
 "v2.6.3_text" = "Versi 2.6.3\n11 Mei 2021\n\n• Perbaikan bug";
->>>>>>> 0b705385
 
 "v2.6.2_text" = "Version 2.6.2\nMay 3, 2021\n\n• Allows some Community users to create tags\n• Fixes a compatibility issue with Piwigo 11\n• Minor bug fixes and improvements of the interface\n• Code modernization";
 
