--- conflicted
+++ resolved
@@ -119,12 +119,7 @@
                 let appDelegate = UIApplication.shared.delegate as? AppDelegate
                 appDelegate?.reloginAndRetry {
                     // Refresh Album/Images view
-<<<<<<< HEAD
-                    let uploadInfo: [String : Any] = ["NoHUD" : "YES",
-                                                      "fromCache" : "NO",
-=======
                     let uploadInfo: [String : Any] = ["fromCache" : "NO",
->>>>>>> ea034a0d
                                                       "albumId" : String(0)]
                     let name = NSNotification.Name(rawValue: kPiwigoNotificationGetCategoryData)
                     NotificationCenter.default.post(name: name, object: nil, userInfo: uploadInfo)
