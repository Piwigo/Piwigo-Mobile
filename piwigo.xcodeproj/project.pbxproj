--- conflicted
+++ resolved
@@ -3434,11 +3434,7 @@
 				INFOPLIST_FILE = piwigo/Info.plist;
 				INFOPLIST_KEY_CFBundleDisplayName = Piwigo;
 				INFOPLIST_KEY_LSApplicationCategoryType = "public.app-category.photography";
-<<<<<<< HEAD
 				IPHONEOS_DEPLOYMENT_TARGET = 12.0;
-=======
-				IPHONEOS_DEPLOYMENT_TARGET = 9.3;
->>>>>>> e31317a2
 				LD_RUNPATH_SEARCH_PATHS = (
 					"$(inherited)",
 					"@executable_path/Frameworks",
@@ -3506,11 +3502,7 @@
 				INFOPLIST_FILE = piwigo/Info.plist;
 				INFOPLIST_KEY_CFBundleDisplayName = Piwigo;
 				INFOPLIST_KEY_LSApplicationCategoryType = "public.app-category.photography";
-<<<<<<< HEAD
 				IPHONEOS_DEPLOYMENT_TARGET = 12.0;
-=======
-				IPHONEOS_DEPLOYMENT_TARGET = 9.3;
->>>>>>> e31317a2
 				LD_RUNPATH_SEARCH_PATHS = (
 					"$(inherited)",
 					"@executable_path/Frameworks",
